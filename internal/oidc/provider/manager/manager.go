// Copyright 2020 the Pinniped contributors. All Rights Reserved.
// SPDX-License-Identifier: Apache-2.0

package manager

import (
	"net/http"
	"strings"
	"sync"

	"github.com/gorilla/securecookie"
	corev1client "k8s.io/client-go/kubernetes/typed/core/v1"

	"go.pinniped.dev/internal/oidc"
	"go.pinniped.dev/internal/oidc/auth"
	"go.pinniped.dev/internal/oidc/callback"
	"go.pinniped.dev/internal/oidc/csrftoken"
	"go.pinniped.dev/internal/oidc/discovery"
	"go.pinniped.dev/internal/oidc/jwks"
	"go.pinniped.dev/internal/oidc/provider"
	"go.pinniped.dev/internal/plog"
	"go.pinniped.dev/pkg/oidcclient/nonce"
	"go.pinniped.dev/pkg/oidcclient/pkce"
)

// Manager can manage multiple active OIDC providers. It acts as a request router for them.
//
// It is thread-safe.
type Manager struct {
	mu                  sync.RWMutex
	providers           []*provider.OIDCProvider
	providerHandlers    map[string]http.Handler  // map of all routes for all providers
	nextHandler         http.Handler             // the next handler in a chain, called when this manager didn't know how to handle a request
	dynamicJWKSProvider jwks.DynamicJWKSProvider // in-memory cache of per-issuer JWKS data
	idpListGetter       oidc.IDPListGetter       // in-memory cache of upstream IDPs
	secretsClient       corev1client.SecretInterface
}

// NewManager returns an empty Manager.
// nextHandler will be invoked for any requests that could not be handled by this manager's providers.
// dynamicJWKSProvider will be used as an in-memory cache for per-issuer JWKS data.
// idpListGetter will be used as an in-memory cache of currently configured upstream IDPs.
func NewManager(
	nextHandler http.Handler,
	dynamicJWKSProvider jwks.DynamicJWKSProvider,
	idpListGetter oidc.IDPListGetter,
	secretsClient corev1client.SecretInterface,
) *Manager {
	return &Manager{
		providerHandlers:    make(map[string]http.Handler),
		nextHandler:         nextHandler,
		dynamicJWKSProvider: dynamicJWKSProvider,
		idpListGetter:       idpListGetter,
		secretsClient:       secretsClient,
	}
}

// SetProviders adds or updates all the given providerHandlers using each provider's issuer string
// as the name of the provider to decide if it is an add or update operation.
//
// It also removes any providerHandlers that were previously added but were not passed in to
// the current invocation.
//
// This method assumes that all of the OIDCProvider arguments have already been validated
// by someone else before they are passed to this method.
func (m *Manager) SetProviders(oidcProviders ...*provider.OIDCProvider) {
	m.mu.Lock()
	defer m.mu.Unlock()

	m.providers = oidcProviders
	m.providerHandlers = make(map[string]http.Handler)

	for _, incomingProvider := range oidcProviders {
		issuer := incomingProvider.Issuer()
		issuerHostWithPath := strings.ToLower(incomingProvider.IssuerHost()) + "/" + incomingProvider.IssuerPath()

		fositeHMACSecretForThisProvider := []byte("some secret - must have at least 32 bytes") // TODO replace this secret

		// Use NullStorage for the authorize endpoint because we do not actually want to store anything until
		// the upstream callback endpoint is called later.
<<<<<<< HEAD
		oauthHelper := oidc.FositeOauth2Helper(
			incomingProvider.Issuer(),
			oidc.NullStorage{},
			[]byte("some secret - must have at least 32 bytes"), // TODO replace this secret
			nil, // TODO: inject me properly
		)
=======
		oauthHelperWithNullStorage := oidc.FositeOauth2Helper(oidc.NullStorage{}, issuer, fositeHMACSecretForThisProvider)

		// For all the other endpoints, make another oauth helper with exactly the same settings except use real storage.
		oauthHelperWithKubeStorage := oidc.FositeOauth2Helper(oidc.NewKubeStorage(m.secretsClient), issuer, fositeHMACSecretForThisProvider)
>>>>>>> d7b1ab8e

		// TODO use different codecs for the state and the cookie, because:
		//  1. we would like to state to have an embedded expiration date while the cookie does not need that
		//  2. we would like each downstream provider to use different secrets for signing/encrypting the upstream state, not share secrets
		//  3. we would like *all* downstream providers to use the *same* signing key for the CSRF cookie (which doesn't need to be encrypted) because cookies are sent per-domain and our issuers can share a domain name (but have different paths)
		var encoderHashKey = []byte("fake-hash-secret")  // TODO replace this secret
		var encoderBlockKey = []byte("16-bytes-aaaaaaa") // TODO replace this secret
		var encoder = securecookie.New(encoderHashKey, encoderBlockKey)
		encoder.SetSerializer(securecookie.JSONEncoder{})

		m.providerHandlers[(issuerHostWithPath + oidc.WellKnownEndpointPath)] = discovery.NewHandler(issuer)

		m.providerHandlers[(issuerHostWithPath + oidc.JWKSEndpointPath)] = jwks.NewHandler(issuer, m.dynamicJWKSProvider)

		m.providerHandlers[(issuerHostWithPath + oidc.AuthorizationEndpointPath)] = auth.NewHandler(
			issuer,
			m.idpListGetter,
			oauthHelperWithNullStorage,
			csrftoken.Generate,
			pkce.Generate,
			nonce.Generate,
			encoder,
			encoder,
		)

		m.providerHandlers[(issuerHostWithPath + oidc.CallbackEndpointPath)] = callback.NewHandler(
			m.idpListGetter,
			oauthHelperWithKubeStorage,
			encoder,
			encoder,
			issuer+oidc.CallbackEndpointPath,
		)

		plog.Debug("oidc provider manager added or updated issuer", "issuer", issuer)
	}
}

// ServeHTTP implements the http.Handler interface.
func (m *Manager) ServeHTTP(resp http.ResponseWriter, req *http.Request) {
	requestHandler := m.findHandler(req)

	plog.Debug(
		"oidc provider manager examining request",
		"method", req.Method,
		"host", req.Host,
		"path", req.URL.Path,
		"foundMatchingIssuer", requestHandler != nil,
	)

	if requestHandler == nil {
		requestHandler = m.nextHandler // couldn't find an issuer to handle the request
	}
	requestHandler.ServeHTTP(resp, req)
}

func (m *Manager) findHandler(req *http.Request) http.Handler {
	m.mu.RLock()
	defer m.mu.RUnlock()

	return m.providerHandlers[strings.ToLower(req.Host)+"/"+req.URL.Path]
}<|MERGE_RESOLUTION|>--- conflicted
+++ resolved
@@ -78,19 +78,10 @@
 
 		// Use NullStorage for the authorize endpoint because we do not actually want to store anything until
 		// the upstream callback endpoint is called later.
-<<<<<<< HEAD
-		oauthHelper := oidc.FositeOauth2Helper(
-			incomingProvider.Issuer(),
-			oidc.NullStorage{},
-			[]byte("some secret - must have at least 32 bytes"), // TODO replace this secret
-			nil, // TODO: inject me properly
-		)
-=======
-		oauthHelperWithNullStorage := oidc.FositeOauth2Helper(oidc.NullStorage{}, issuer, fositeHMACSecretForThisProvider)
+		oauthHelperWithNullStorage := oidc.FositeOauth2Helper(oidc.NullStorage{}, issuer, fositeHMACSecretForThisProvider, nil)
 
 		// For all the other endpoints, make another oauth helper with exactly the same settings except use real storage.
-		oauthHelperWithKubeStorage := oidc.FositeOauth2Helper(oidc.NewKubeStorage(m.secretsClient), issuer, fositeHMACSecretForThisProvider)
->>>>>>> d7b1ab8e
+		oauthHelperWithKubeStorage := oidc.FositeOauth2Helper(oidc.NewKubeStorage(m.secretsClient), issuer, fositeHMACSecretForThisProvider, nil)
 
 		// TODO use different codecs for the state and the cookie, because:
 		//  1. we would like to state to have an embedded expiration date while the cookie does not need that
